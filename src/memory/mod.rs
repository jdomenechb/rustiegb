use crate::cartridge::Cartridge;
<<<<<<< HEAD
use crate::math::{two_bytes_to_word, word_to_two_bytes};
use crate::memory::address::Address;
=======
>>>>>>> cd549d5b
use crate::memory::audio_registers::AudioRegisters;
use crate::memory::bootstrap_rom::BootstrapRom;
use crate::memory::dma::Dma;
use crate::memory::internal_ram_8k_memory_sector::InternalRam8kMemorySector;
use crate::memory::internal_ram_memory_sector::InternalRamMemorySector;
use crate::memory::interrupt_enable::InterruptEnable;
use crate::memory::interrupt_flag::InterruptFlag;
use crate::memory::joypad::Joypad;
use crate::memory::lcdc::Lcdc;
use crate::memory::ly::LY;
use crate::memory::memory_sector::{ReadMemory, WriteMemory};
use crate::memory::nr52::NR52;
use crate::memory::oam_memory_sector::{OamMemorySector, OAM_MEMORY_SECTOR_SIZE};
use crate::memory::sio_control::SioControl;
use crate::memory::stat::{STATMode, Stat};
use crate::memory::timer_control::TimerControl;
use crate::memory::video_ram_8k_memory_sector::VideoRam8kMemorySector;
use crate::memory::wave_pattern_ram::WavePatternRam;
use crate::utils::math::{two_bytes_to_word, word_to_two_bytes};
use crate::{Byte, SignedByte, Word};

pub mod address;
pub mod audio_registers;
pub mod bootstrap_rom;
mod dma;
pub mod internal_ram_8k_memory_sector;
pub mod internal_ram_memory_sector;
pub mod interrupt_enable;
pub mod interrupt_flag;
pub mod joypad;
pub mod lcdc;
mod ly;
pub mod memory_sector;
pub mod nr52;
pub mod oam_entry;
pub mod oam_memory_sector;
mod sio_control;
pub mod stat;
pub mod timer_control;
pub mod video_ram_8k_memory_sector;
pub mod wave_pattern_ram;

#[derive(Default, Clone)]
pub struct AudioRegWritten {
    pub control: bool,
    pub length: bool,
    pub sweep_or_wave_onoff: bool,
    pub envelope_or_wave_out_lvl: bool,
    pub frequency_or_poly_counter: bool,
    pub wave_pattern: bool,
}

impl AudioRegWritten {
    pub fn has_change(&self) -> bool {
        self.control
            || self.length
            || self.sweep_or_wave_onoff
            || self.envelope_or_wave_out_lvl
            || self.frequency_or_poly_counter
            || self.wave_pattern
    }
}

#[readonly::make]
#[derive(Default)]
pub struct Memory {
    bootstrap_rom: Option<BootstrapRom>,

    cartridge: Cartridge,

    video_ram: VideoRam8kMemorySector,
    switchable_ram_bank: InternalRam8kMemorySector,
    internal_ram_8k: InternalRam8kMemorySector,
    pub oam_ram: OamMemorySector,

    p1: Joypad,
    serial_transfer_data: Byte,
    sio_control: SioControl,
    div: Byte,
    tima: Byte,
    tma: Byte,
    timer_control: TimerControl,
    pub interrupt_flag: InterruptFlag,
    nr10: Byte,
    nr11: Byte,
    nr12: Byte,
    nr13: Byte,
    nr14: Byte,
    // FF15
    nr20: Byte,
    // FF16
    nr21: Byte,
    // FF17
    nr22: Byte,
    // FF18
    nr23: Byte,
    // FF19
    nr24: Byte,
    // FF1A
    nr30: Byte,
    // FF1B
    nr31: Byte,
    // FF1C
    nr32: Byte,
    // FF1D
    nr33: Byte,
    // FF1E
    nr34: Byte,
    // FF1F
    nr40: Byte,
    // FF20
    nr41: Byte,
    // FF21
    nr42: Byte,
    // FF22
    nr43: Byte,
    // FF23
    nr44: Byte,
    // FF24
    nr50: Byte,
    // FF25
    nr51: Byte,
    pub nr52: NR52,
    // Wave pattern ram (FF30 - FF3F)
    pub wave_pattern_ram: WavePatternRam,
    pub lcdc: Lcdc,
    pub stat: Stat,
    scy: Byte,
    scx: Byte,
    // FF44
    pub ly: LY,
    // FF45
    lyc: Byte,
    dma: Dma,
    bgp: Byte,
    obp1: Byte,
    obp2: Byte,
    pub wy: Byte,
    pub wx: Byte,

    // FF80 - FFFE
    internal_ram: InternalRamMemorySector,
    pub interrupt_enable: InterruptEnable,

    // -- Other
    remaining_timer_cycles: u32,
    remaining_div_cycles: u32,

    // Audio
    audio_1_reg_written: AudioRegWritten,
    audio_2_reg_written: AudioRegWritten,
    audio_3_reg_written: AudioRegWritten,
    audio_4_reg_written: AudioRegWritten,
}

impl Memory {
    pub fn new(cartridge: Cartridge, bootstrap_rom: Option<BootstrapRom>) -> Self {
        Self {
            bootstrap_rom,
            cartridge,
            video_ram: VideoRam8kMemorySector::default(),
            switchable_ram_bank: InternalRam8kMemorySector::default(),
            internal_ram_8k: InternalRam8kMemorySector::default(),
            p1: Joypad::new(),
            serial_transfer_data: 0,
            sio_control: SioControl::default(),
            div: 0,
            tima: 0,
            tma: 0,
            timer_control: TimerControl::default(),
            interrupt_flag: InterruptFlag::new(),
            nr10: 0x80,
            nr11: 0xBF,
            nr12: 0xF3,
            nr13: 0x00,
            nr14: 0xBF,
            nr20: 0xFF,
            nr21: 0x3F,
            nr22: 0x00,
            nr23: 0x00,
            nr24: 0xBF,
            nr30: 0x7F,
            nr31: 0xFF,
            nr32: 0x9f,
            nr33: 0x00,
            nr34: 0xBF,
            nr40: 0xFF,
            nr41: 0xFF,
            nr42: 0x00,
            nr43: 0x00,
            nr44: 0xBF,
            nr50: 0x77,
            nr51: 0xf3,
            nr52: NR52::default(),
            wave_pattern_ram: WavePatternRam::default(),
            lcdc: Lcdc::default(),
            stat: Stat::default(),
            scy: 0x00,
            scx: 0x00,
            ly: LY::default(),
            lyc: 0x00,
            dma: Dma::default(),
            bgp: 0xFC,
            obp1: 0xFF,
            obp2: 0xFF,
            wy: 0x00,
            wx: 0x00,
            internal_ram: InternalRamMemorySector::default(),
            interrupt_enable: InterruptEnable::default(),
            oam_ram: OamMemorySector::default(),
            remaining_timer_cycles: 0,
            remaining_div_cycles: 0,
            audio_1_reg_written: AudioRegWritten::default(),
            audio_2_reg_written: AudioRegWritten::default(),
            audio_3_reg_written: AudioRegWritten::default(),
            audio_4_reg_written: AudioRegWritten::default(),
        }
    }

    pub fn read_byte(&self, position: Word) -> Byte {
        let byte = self.internally_read_byte(position).unwrap_or(0xFF);

        match position {
            Address::NR10_SOUND_1_SWEEP => byte | 0b10000000, // 0x80
            Address::NR11_SOUND_1_WAVE_PATTERN_DUTY => byte | 0b00111111, // 0x3F
            Address::NR13_SOUND_1_FR_LO => 0xFF,
            Address::NR14_SOUND_1_FR_HI => byte | 0b10111111, // 0xBF
            0xFF15 => 0xFF,
            0xFF16 => byte | 0b00111111, // 0x3F
            0xFF18 => 0xFF,
            0xFF19 => byte | 0b10111111, // 0xBF
            0xFF1A => byte | 0b01111111, // 0x7F
            0xFF1B => 0xFF,
            0xFF1C => byte | 0b10011111, // 0x9F
            0xFF1D => byte | 0xFF,
            0xFF1E => byte | 0b10111111, // 0xBF
            0xFF1F..=0xFF20 => 0xFF,
            0xFF23 => byte | 0b10111111, // 0xBF
            Address::NR52_SOUND => byte | 0b1110000,
            0xFF27..=0xFF2F => 0xFF,
            _ => byte,
        }
    }

    pub fn internally_read_byte(&self, position: Word) -> Option<Byte> {
        // Bootstrap rom
        if self.bootstrap_rom.is_some() && position < 0x100 {
            return Some(self.bootstrap_rom.as_ref().unwrap().read_byte(position));
        }

        match position {
            0..=0x7FFF => Some(self.cartridge.read_byte(position)),
            0x8000..=0x9FFF => Some(self.video_ram.read_byte(position - 0x8000)),
            0xA000..=0xBFFF => Some(self.cartridge.read_byte(position)),
            0xC000..=0xDFFF => Some(self.internal_ram_8k.read_byte(position - 0xC000)),
            0xE000..=0xFDFF => Some(self.internal_ram_8k.read_byte(position - 0xE000)),
            0xFE00..=0xFE9F => Some(self.oam_ram.read_byte(position - 0xFE00)),
            Address::P1_JOYPAD => Some(self.p1.to_byte()),
            Address::SB_SERIAL_TRANSFER_DATA => Some(self.serial_transfer_data),
            Address::SC_SIO_CONTROL => Some((&self.sio_control).into()),
            Address::UNUSED_FF03 => Some(0xFF),
            Address::DIV_DIVIDER_REGISTER => Some(self.div),
            Address::TIMA_TIMER_COUNTER => Some(self.tima),
            Address::TMA_TIMER_MODULO => Some(self.tma),
            0xFF08..=0xFF0E => Some(0xFF),
            Address::IF_INTERRUPT_FLAG => Some((&self.interrupt_flag).into()),
            Address::NR10_SOUND_1_SWEEP => Some(self.nr10),
            Address::NR11_SOUND_1_WAVE_PATTERN_DUTY => Some(self.nr11),
            Address::NR12_SOUND_1_ENVELOPE => Some(self.nr12),
            Address::NR13_SOUND_1_FR_LO => Some(self.nr13),
            Address::NR14_SOUND_1_FR_HI => Some(self.nr14),
            0xFF15 => Some(self.nr20),
            0xFF16 => Some(self.nr21),
            0xFF17 => Some(self.nr22),
            0xFF18 => Some(self.nr23),
            0xFF19 => Some(self.nr24),
            0xFF1A => Some(self.nr30),
            0xFF1B => Some(self.nr31),
            0xFF1C => Some(self.nr32),
            0xFF1D => Some(self.nr33),
            0xFF1E => Some(self.nr34),
            0xFF1F => Some(self.nr40),
            0xFF20 => Some(self.nr41),
            0xFF21 => Some(self.nr42),
            0xFF22 => Some(self.nr43),
            0xFF23 => Some(self.nr44),
            0xFF24 => Some(self.nr50),
            0xFF25 => Some(self.nr51),
            Address::NR52_SOUND => Some((&self.nr52).into()),
            0xFF30..=0xFF3F => Some(self.wave_pattern_ram.read_byte(position - 0xFF30)),
            Address::LCDC => Some((&self.lcdc).into()),
            Address::STAT => Some((&self.stat).into()),
            Address::SCY_SCROLL_Y => Some(self.scy),
            Address::SCX_SCROLL_X => Some(self.scx),
            0xFF44 => Some(self.ly.clone().into()),
            0xFF45 => Some(self.lyc),
            Address::DMA => Some((&self.dma).into()),
            Address::BGP_BG_WIN_PALETTE => Some(self.bgp),
            Address::OBP1_OBJ_PALETTE => Some(self.obp1),
            Address::OBP2_OBJ_PALETTE => Some(self.obp2),
            Address::WY_WINDOW_Y_POSITION => Some(self.wy),
            Address::WX_WINDOW_X_POSITION => Some(self.wx),
            0xFF4D => Some(0xFF),
            0xFF80..=0xFFFE => Some(self.internal_ram.read_byte(position - 0xFF80)),
            Address::IE_INTERRUPT_ENABLE => Some((&self.interrupt_enable).into()),
            _ => None,
        }
    }

    pub fn read_signed_byte(&self, position: Word) -> SignedByte {
        self.read_byte(position) as SignedByte
    }

    pub fn read_word(&self, position: Word) -> Word {
        two_bytes_to_word(self.read_byte(position + 1), self.read_byte(position))
    }

    pub fn write_byte(&mut self, position: Word, value: Byte) {
        match position {
            0..=0x7FFF => self.cartridge.write_byte(position, value),
            0x8000..=0x9FFF => self.video_ram.write_byte(position - 0x8000, value),
            0xA000..=0xBFFF => self.cartridge.write_byte(position, value),
            0xC000..=0xDFFF => self.internal_ram_8k.write_byte(position - 0xC000, value),
            0xE000..=0xFDFF => self.internal_ram_8k.write_byte(position - 0xE000, value),
            0xFE00..=0xFE9F => self.oam_ram.write_byte(position - 0xFE00, value),
            0xFEA0..=0xFEFF => {
                println!("Attempt to write at an unused RAM position {:X}", position)
            }
            Address::P1_JOYPAD => self.p1.parse_byte(value),
            Address::SB_SERIAL_TRANSFER_DATA => self.serial_transfer_data = value,
            Address::SC_SIO_CONTROL => self.sio_control = value.into(),
            Address::UNUSED_FF03 => {
                println!("Attempt to write at an unused RAM position {:X}", position)
            }
            Address::DIV_DIVIDER_REGISTER => self.div = 0,
            Address::TIMA_TIMER_COUNTER => self.tima = value,
            Address::TMA_TIMER_MODULO => self.tma = value,
            Address::TAC_TIMER_CONTROL => self.timer_control = value.into(),
            0xFF08..=0xFF0E => {
                println!("Attempt to write at an unused RAM position {:X}", position)
            }
            Address::IF_INTERRUPT_FLAG => self.interrupt_flag = value.into(),
            Address::NR10_SOUND_1_SWEEP => {
                if self.nr52.is_on() {
                    self.nr10 = value;
                    self.audio_1_reg_written.sweep_or_wave_onoff = true;
                }
            }
            Address::NR11_SOUND_1_WAVE_PATTERN_DUTY => {
                if self.nr52.is_on() {
                    self.nr11 = value;
                    self.audio_1_reg_written.length = true;
                }
            }
            Address::NR12_SOUND_1_ENVELOPE => {
                if self.nr52.is_on() {
                    self.nr12 = value;
                    self.audio_1_reg_written.envelope_or_wave_out_lvl = true;
                }
            }
            Address::NR13_SOUND_1_FR_LO => {
                if self.nr52.is_on() {
                    self.nr13 = value;
                    self.audio_1_reg_written.frequency_or_poly_counter = true;
                }
            }
            Address::NR14_SOUND_1_FR_HI => {
                if !self.nr52.is_on() {
                    return;
                }

                self.audio_1_reg_written.control = true;

                if value & 0b10000000 == 0b10000000 {
                    self.nr52.set_channel_active(1);
                }

                self.nr14 = value;
            }
            0xFF15 => {
                if self.nr52.is_on() {
                    self.nr20 = value;
                }
            }
            0xFF16 => {
                if self.nr52.is_on() {
                    self.nr21 = value;
                    self.audio_2_reg_written.length = true;
                }
            }
            0xFF17 => {
                if self.nr52.is_on() {
                    self.nr22 = value;
                    self.audio_2_reg_written.envelope_or_wave_out_lvl = true;
                }
            }
            0xFF18 => {
                if self.nr52.is_on() {
                    self.nr23 = value;
                    self.audio_2_reg_written.frequency_or_poly_counter = true;
                }
            }
            0xFF19 => {
                if !self.nr52.is_on() {
                    return;
                }

                self.audio_2_reg_written.control = true;

                if value & 0b10000000 == 0b10000000 {
                    self.nr52.set_channel_active(2);
                }

                self.nr24 = value;
            }
            0xFF1A => {
                if self.nr52.is_on() {
                    self.nr30 = value;
                    self.audio_3_reg_written.sweep_or_wave_onoff = true;
                }
            }
            0xFF1B => {
                if self.nr52.is_on() {
                    self.nr31 = value;
                    self.audio_3_reg_written.length = true;
                }
            }
            0xFF1C => {
                if self.nr52.is_on() {
                    self.nr32 = value;
                }
            }
            0xFF1D => {
                if self.nr52.is_on() {
                    self.nr33 = value;
                    self.audio_3_reg_written.frequency_or_poly_counter = true;
                }
            }
            0xFF1E => {
                if !self.nr52.is_on() {
                    return;
                }

                self.audio_3_reg_written.control = true;

                if value & 0b10000000 == 0b10000000 {
                    self.nr52.set_channel_active(3);
                }

                self.nr34 = value;
            }
            0xFF1F => {
                if self.nr52.is_on() {
                    self.nr40 = value;
                }
            }
            0xFF20 => {
                if self.nr52.is_on() {
                    self.nr41 = value;
                    self.audio_4_reg_written.length = true;
                }
            }
            0xFF21 => {
                if self.nr52.is_on() {
                    self.nr42 = value;
                    self.audio_4_reg_written.envelope_or_wave_out_lvl = true;
                }
            }
            0xFF22 => {
                if self.nr52.is_on() {
                    self.nr43 = value;
                    self.audio_4_reg_written.frequency_or_poly_counter = true;
                }
            }
            0xFF23 => {
                if !self.nr52.is_on() {
                    return;
                }

                self.audio_4_reg_written.control = true;

                if value & 0b10000000 == 0b10000000 {
                    self.nr52.set_channel_active(4);
                }

                self.nr44 = value;
            }
            0xFF24 => {
                if self.nr52.is_on() {
                    self.nr50 = value;
                }
            }
            0xFF25 => {
                if self.nr52.is_on() {
                    self.nr51 = value;
                }
            }
            Address::NR52_SOUND => {
                self.nr52 = (value & 0b10000000).into();

                if self.nr52.is_on() {
                    self.nr10 = 0;
                    self.nr11 = 0;
                    self.nr12 = 0;
                    self.nr13 = 0;
                    self.nr14 = 0;
                    self.nr20 = 0;
                    self.nr21 = 0;
                    self.nr22 = 0;
                    self.nr23 = 0;
                    self.nr24 = 0;
                    self.nr30 = 0;
                    self.nr31 = 0;
                    self.nr32 = 0;
                    self.nr33 = 0;
                    self.nr34 = 0;
                    self.nr40 = 0;
                    self.nr41 = 0;
                    self.nr42 = 0;
                    self.nr43 = 0;
                    self.nr44 = 0;
                    self.nr50 = 0;
                    self.nr51 = 0;
                }
            }
            0xFF27..=0xFF2F => {
                println!("Attempt to write at an unused RAM position {:X}", position)
            }
            0xFF30..=0xFF3F => {
                self.wave_pattern_ram.write_byte(position - 0xFF30, value);
                self.audio_3_reg_written.wave_pattern = true;
            }
            Address::LCDC => self.lcdc = value.into(),
            Address::STAT => self.stat = value.into(),
            Address::SCY_SCROLL_Y => self.scy = value,
            Address::SCX_SCROLL_X => self.scx = value,
            0xFF44 => self.ly = value.into(),
            0xFF45 => self.lyc = value,
            Address::DMA => self.dma = value.into(),
            Address::BGP_BG_WIN_PALETTE => self.bgp = value,
            Address::OBP1_OBJ_PALETTE => self.obp1 = value,
            Address::OBP2_OBJ_PALETTE => self.obp2 = value,
            Address::WY_WINDOW_Y_POSITION => self.wy = value,
            Address::WX_WINDOW_X_POSITION => self.wx = value,
            0xFF4C..=0xFF7F => {
                println!("Attempt to write at an unused RAM position {:X}", position)
            }
            0xFF80..=0xFFFE => self.internal_ram.write_byte(position - 0xFF80, value),
<<<<<<< HEAD
            Address::IE_INTERRUPT_ENABLE => self.interrupt_enable = value.into(),
=======
            Self::ADDR_IE => self.interrupt_enable.update(value),
>>>>>>> cd549d5b
        };
    }

    pub fn write_word(&mut self, position: Word, value: Word) {
        let bytes = word_to_two_bytes(value);

        self.write_byte(position, bytes.1);
        self.write_byte(position + 1, bytes.0);
    }

    pub fn step(&mut self, last_instruction_cycles: u8) {
        if self.dma.step(last_instruction_cycles) {
            let init_address = Word::from(&self.dma);

            for i in 0..OAM_MEMORY_SECTOR_SIZE {
                self.oam_ram.write_byte(i, self.read_byte(init_address + i));
            }
        }

        self.remaining_div_cycles += last_instruction_cycles as u32;

        while self.remaining_div_cycles as i16 - 256_i16 > 0 {
            self.div = self.div.wrapping_add(1);
            self.remaining_div_cycles -= 256_u32;
        }

        if !self.timer_control.started {
            self.remaining_timer_cycles = 0;
            return;
        }

        self.remaining_timer_cycles += last_instruction_cycles as u32;

        let divider: u16 = match self.timer_control.input_clock_select {
            0 => 1024,
            1 => 16,
            2 => 64,
            3 => 256,
            _ => panic!("Invalid input clock select"),
        };

        while self.remaining_timer_cycles as i16 - divider as i16 > 0 {
            let result = self.tima.overflowing_add(1);
            self.tima = result.0;

            if result.1 {
                self.interrupt_flag.set_timer_overflow(true);
                self.tima = self.tma;
            }

            self.remaining_timer_cycles -= divider as u32;
        }
    }

    pub fn scx(&self) -> Byte {
        self.read_byte(Address::SCX_SCROLL_X)
    }

    pub fn scy(&self) -> Byte {
        self.read_byte(Address::SCY_SCROLL_Y)
    }

    pub fn bgp(&self) -> Byte {
        self.read_byte(Address::BGP_BG_WIN_PALETTE)
    }

    pub fn has_bootstrap_rom(&self) -> bool {
        self.bootstrap_rom.is_some()
    }

    pub fn erase_bootstrap_rom(&mut self) {
        self.bootstrap_rom = None;
    }

    pub fn interrupt_enable(&self) -> &InterruptEnable {
        &self.interrupt_enable
    }

    pub fn interrupt_flag(&mut self) -> &mut InterruptFlag {
        &mut self.interrupt_flag
    }

    pub fn joypad(&mut self) -> &mut Joypad {
        &mut self.p1
    }

    pub fn oam_ram(&mut self) -> &mut OamMemorySector {
        &mut self.oam_ram
    }

    pub fn set_stat_mode(&mut self, mode: STATMode) {
        match mode {
            STATMode::HBlank => {
                if self.stat.mode_0 {
                    self.interrupt_flag.set_lcd_stat(true);
                }
            }

            STATMode::VBlank => {
                if self.stat.mode_1 {
                    self.interrupt_flag.set_lcd_stat(true);
                }

                self.interrupt_flag().set_vblank(true);
            }
            STATMode::SearchOamRam => {
                if self.stat.mode_2 {
                    self.interrupt_flag.set_lcd_stat(true);
                }
            }
            _ => {}
        }

        self.stat.set_mode(mode);
    }

    pub fn ly_increment(&mut self) {
        self.ly.increment();
        self.determine_ly_interrupt();
    }

    pub fn ly_reset(&mut self) {
        self.ly.reset();
        self.determine_ly_interrupt();
    }

    pub fn ly_reset_wo_interrupt(&mut self) {
        self.ly.reset();
    }

    fn determine_ly_interrupt(&mut self) {
        let ly = Byte::from(self.ly.clone());

        let new_value = ly == self.lyc;

        self.stat.coincidence_flag = new_value;

        if self.stat.lyc_ly_coincidence && new_value {
            self.interrupt_flag.set_lcd_stat(true);
        }
    }

    pub fn audio_reg_have_been_written(
        &mut self,
    ) -> (
        AudioRegWritten,
        AudioRegWritten,
        AudioRegWritten,
        AudioRegWritten,
    ) {
        let to_return = (
            self.audio_1_reg_written.clone(),
            self.audio_2_reg_written.clone(),
            self.audio_3_reg_written.clone(),
            self.audio_4_reg_written.clone(),
        );

        self.audio_1_reg_written = AudioRegWritten::default();
        self.audio_2_reg_written = AudioRegWritten::default();
        self.audio_3_reg_written = AudioRegWritten::default();
        self.audio_4_reg_written = AudioRegWritten::default();

        to_return
    }

    pub fn read_audio_registers(&self, channel: u8) -> AudioRegisters {
        let mut sweep = None;
        let start_address = match channel {
            1 => {
                sweep = self.internally_read_byte(Address::NR10_SOUND_1_SWEEP);
                Address::NR14_SOUND_1_FR_HI
            }
            2 => 0xFF19,
            3 => {
                sweep = self.internally_read_byte(0xFF1A);
                0xFF1E
            }
            4 => 0xFF23,
            _ => panic!("Invalid channel provided"),
        };

        AudioRegisters::new(
            self.internally_read_byte(start_address).unwrap(),
            self.internally_read_byte(start_address - 1).unwrap(),
            self.internally_read_byte(start_address - 2).unwrap(),
            self.internally_read_byte(start_address - 3).unwrap(),
            sweep,
        )
    }

    pub fn set_audio_channel_inactive(&mut self, channel_n: Byte) {
        self.nr52.set_channel_inactive(channel_n);
    }

    pub fn update_audio_1_frequency(&mut self, frequency: Word) {
        self.nr13 = (frequency & 0xFF) as Byte;
        self.nr14 = (self.nr14 & 0b11111000) | ((frequency >> 8) & 0b111) as Byte;
    }
}

#[cfg(test)]
mod tests {
    use super::*;

    fn check_basic_audio_registers_are_reset(memory: &mut Memory) {
        let items = vec![
            // NR10
            (Address::NR10_SOUND_1_SWEEP, 0x80),
            (Address::NR11_SOUND_1_WAVE_PATTERN_DUTY, 0x3F),
            (Address::NR12_SOUND_1_ENVELOPE, 0x00),
            (Address::NR13_SOUND_1_FR_LO, 0xFF),
            (Address::NR14_SOUND_1_FR_HI, 0xBF),
            // NR20
            (0xFF15, 0xFF),
            (0xFF16, 0x3F),
            (0xFF17, 0x00),
            (0xFF18, 0xFF),
            (0xFF19, 0xBF),
            // NR30
            (0xFF1A, 0x7F),
            (0xFF1B, 0xFF),
            (0xFF1C, 0x9F),
            (0xFF1D, 0xFF),
            (0xFF1E, 0xBF),
            // NR40
            (0xFF1F, 0xFF),
            (0xFF20, 0xFF),
            (0xFF21, 0x00),
            (0xFF22, 0x00),
            (0xFF23, 0xBF),
            // NR50
            (0xFF24, 0x00),
            (0xFF25, 0x00),
            // NR52 Skipped as it is special
        ];

        for item in items {
            assert_eq!(
                memory.internally_read_byte(item.0),
                Some(0),
                "Wrong internal data when writing register {:X}",
                item.0
            );

            assert_eq!(
                memory.read_byte(item.0),
                item.1,
                "Wrong data when writing register {:X}",
                item.0
            );
        }
    }

    #[test]
    fn test_correct_data_when_writing_audio_registers() {
        let mut memory = Memory::default();

        for position in Memory::ADDR_NR10..=0xFF25 {
            memory.write_byte(position, 0xFF);
            memory.write_byte(position, 0);
        }

        check_basic_audio_registers_are_reset(&mut memory);

        // NR52
        let position = Memory::ADDR_NR52;

        memory.write_byte(position, 0xFF);
        memory.write_byte(position, 0);

        assert_eq!(
            memory.internally_read_byte(position),
            Some(0),
            "Wrong internal data when writing register {:X}",
            position
        );

        assert_eq!(
            memory.read_byte(position),
            0x70,
            "Wrong data when writing register {:X}",
            position
        );

        memory.write_byte(position, 0xFF);

        assert_eq!(
            memory.internally_read_byte(position),
            Some(0b10000000),
            "Wrong internal data when writing register {:X}",
            position
        );

        assert_eq!(
            memory.read_byte(position),
            0xF0,
            "Wrong data when writing register {:X}",
            position
        );

        // Unused registers
        for position in 0xFF27..=0xFF2F {
            memory.write_byte(position, 0xFF);
            memory.write_byte(position, 0);

            assert_eq!(
                memory.internally_read_byte(position),
                None,
                "Wrong internal data when writing register {:X}",
                position
            );

            assert_eq!(
                memory.read_byte(position),
                0xFF,
                "Wrong data when writing register {:X}",
                position
            );
        }

        // WAVE
        for position in 0xFF30..0xFF40 {
            memory.write_byte(position, 0xFF);
            memory.write_byte(position, 0);

            assert_eq!(
                memory.internally_read_byte(position),
                Some(0),
                "Wrong internal data when writing register {:X}",
                position
            );

            assert_eq!(
                memory.read_byte(position),
                0,
                "Wrong data when writing register {:X}",
                position
            );
        }
    }

    #[test]
    fn test_when_sound_is_turned_off_all_audio_registers_are_reset() {
        let mut memory = Memory::default();

        for position in Memory::ADDR_NR10..=0xFF25 {
            memory.write_byte(position, 0xFF);
        }

        memory.write_byte(Memory::ADDR_NR52, 0);
        memory.write_byte(Memory::ADDR_NR52, 0b10000000);

        check_basic_audio_registers_are_reset(&mut memory);
    }

    #[test]
    fn test_when_sound_is_turned_off_audio_registers_ignore_writes() {
        let mut memory = Memory::default();

        memory.write_byte(Memory::ADDR_NR52, 0);

        for position in Memory::ADDR_NR10..=0xFF25 {
            memory.write_byte(position, 0xFF);
        }

        check_basic_audio_registers_are_reset(&mut memory);
    }

    #[test]
    fn test_unmapped_addresses() {
        let mut addresses = vec![Address::UNUSED_FF03];
        let mut first_range: Vec<Word> = (0xFF08..=0xFF0E).collect();
        addresses.append(&mut first_range);

        let mut memory = Memory::default();

        for address in addresses {
            memory.write_byte(address, 0);

            assert_eq!(memory.read_byte(address), 0xFF);
            assert_eq!(memory.internally_read_byte(address), Some(0xFF));
        }
    }
}<|MERGE_RESOLUTION|>--- conflicted
+++ resolved
@@ -1,9 +1,5 @@
 use crate::cartridge::Cartridge;
-<<<<<<< HEAD
-use crate::math::{two_bytes_to_word, word_to_two_bytes};
 use crate::memory::address::Address;
-=======
->>>>>>> cd549d5b
 use crate::memory::audio_registers::AudioRegisters;
 use crate::memory::bootstrap_rom::BootstrapRom;
 use crate::memory::dma::Dma;
@@ -552,11 +548,7 @@
                 println!("Attempt to write at an unused RAM position {:X}", position)
             }
             0xFF80..=0xFFFE => self.internal_ram.write_byte(position - 0xFF80, value),
-<<<<<<< HEAD
-            Address::IE_INTERRUPT_ENABLE => self.interrupt_enable = value.into(),
-=======
-            Self::ADDR_IE => self.interrupt_enable.update(value),
->>>>>>> cd549d5b
+            Address::IE_INTERRUPT_ENABLE => self.interrupt_enable.update(value),
         };
     }
 
